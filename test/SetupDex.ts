--- conflicted
+++ resolved
@@ -9,14 +9,9 @@
 export const SWAP_PROXY_IDX = 1;
 export const LP_PROXY_IDX = 128;
 export const COLD_PROXY_IDX = 3;
-<<<<<<< HEAD
-export const LONG_PROXY_IDX = 4;
-export const MICRO_PROXY_IDX = 5;
-export const MULTICALL_PROXY_IDX = 6;
-=======
 export const LONG_PROXY_IDX =130;
 export const MICRO_PROXY_IDX = 131;
->>>>>>> 98c3a716
+export const MULTICALL_PROXY_IDX = 6;
 export const KNOCKOUT_LP_PROXY_IDX = 7;
 export const FLAG_CROSS_PROXY_IDX = 3500;
 export const SAFE_MODE_PROXY_PATH = 9999;
