--- conflicted
+++ resolved
@@ -7,12 +7,8 @@
 import chai from "chai";
 import { MockERC20 } from '../typechain/MockERC20';
 import { MockLpConduit } from '../typechain/MockLpConduit';
-<<<<<<< HEAD
-import { ContractFactory } from 'ethers';
 import { WBERA } from '../typechain';
-=======
 import { BigNumber, ContractFactory } from 'ethers';
->>>>>>> 98c3a716
 
 chai.use(solidity);
 
