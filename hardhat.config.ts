/**
 * @type import('hardhat/config').HardhatUserConfig
 */

import "hardhat-typechain";
import "@nomiclabs/hardhat-ethers";
import "hardhat-contract-sizer"
import "@nomicfoundation/hardhat-verify";

require("hardhat-storage-layout");
require('solidity-coverage')

module.exports = {
    solidity: {
      compilers: [{
        version: "0.8.19",
        settings: {
          optimizer: {
            enabled: true,
            runs: 1000000
          },
          outputSelection: {
        "*": {
            "*": ["storageLayout"],
        },
      },
        }
      }],
      overrides: {
      },
      
    },

    networks: {
       local: {
         url: 'http://127.0.0.1:8545',
         chainId: 31337
       },
       ropsten: {
         url: 'https://ropsten.infura.io/v3/cf3bc905d88d4f248c6be347adc8a1d8',
         chainId: 3,
         accounts: ["0x7c5e2cfbba7b00ba95e5ed7cd80566021da709442e147ad3e08f23f5044a3d5a"]
       },
       rinkeby: {
         url: 'https://rinkeby.infura.io/v3/cf3bc905d88d4f248c6be347adc8a1d8',
         chainId: 4,
         accounts: ["0x7c5e2cfbba7b00ba95e5ed7cd80566021da709442e147ad3e08f23f5044a3d5a"]
       },
       kovan: {
        url: 'https://kovan.infura.io/v3/cf3bc905d88d4f248c6be347adc8a1d8',
        chainId: 42,
        accounts: ["0x7c5e2cfbba7b00ba95e5ed7cd80566021da709442e147ad3e08f23f5044a3d5a"]
      },
      goerli: {
        url: 'https://goerli.infura.io/v3/cf3bc905d88d4f248c6be347adc8a1d8',
        chainId: 5,
        accounts: ["0x7c5e2cfbba7b00ba95e5ed7cd80566021da709442e147ad3e08f23f5044a3d5a"]      
      },
<<<<<<< HEAD
      mainnet: {
        url: 'https://mainnet.infura.io/v3/360ea5fda45b4a22883de8522ebd639e',
        chainId: 1
      },

=======
      arbGoerli: {
        url: 'https://goerli-rollup.arbitrum.io/rpc',
        chainId: 421613,
        accounts: ["0x7c5e2cfbba7b00ba95e5ed7cd80566021da709442e147ad3e08f23f5044a3d5a"]      
      },
      mumbai: {
        url: 'https://polygon-mumbai.g.alchemy.com/v2/demo',
        chainId: 80001,
        accounts: ["0x7c5e2cfbba7b00ba95e5ed7cd80566021da709442e147ad3e08f23f5044a3d5a"]
      },
>>>>>>> 3a4ceef3

      fuji: {
        url: "https://api.avax-test.network/ext/bc/C/rpc",
        chainId: 43113,
      },

    }
};<|MERGE_RESOLUTION|>--- conflicted
+++ resolved
@@ -56,13 +56,11 @@
         chainId: 5,
         accounts: ["0x7c5e2cfbba7b00ba95e5ed7cd80566021da709442e147ad3e08f23f5044a3d5a"]      
       },
-<<<<<<< HEAD
       mainnet: {
         url: 'https://mainnet.infura.io/v3/360ea5fda45b4a22883de8522ebd639e',
         chainId: 1
       },
 
-=======
       arbGoerli: {
         url: 'https://goerli-rollup.arbitrum.io/rpc',
         chainId: 421613,
@@ -73,7 +71,6 @@
         chainId: 80001,
         accounts: ["0x7c5e2cfbba7b00ba95e5ed7cd80566021da709442e147ad3e08f23f5044a3d5a"]
       },
->>>>>>> 3a4ceef3
 
       fuji: {
         url: "https://api.avax-test.network/ext/bc/C/rpc",
