--- conflicted
+++ resolved
@@ -291,35 +291,6 @@
             FullMath.mulDiv(liq, FixedPoint96.Q96, price);
     }
 
-<<<<<<< HEAD
-=======
-    /* @notice Calculates the total tokens that would have to be swapped to move
-     *    a constant product AMM curve from one price to another.
-     *
-     * @dev Note that this assumes the curve is liquidity stable across the entire
-     *   range. It's the callers responsibility to check whether the price range
-     *   would cross a concentrated liquidity tick bump, which would invalidate
-     *   the result.
-     *
-     * @param liq - The total liquidity (in sqrt(X*Y)) active in the curve. 
-     * @param startPrice - The current active price of the curve.
-     * @param targetPrice - The assumed ending price of the curve.
-     * @param inBaseQty - Whether to represent the result in base or quote tokens.
-     *
-     * @return The flow of tokens that would have to be swapped to move the liquidity
-     *    curve to the targetPrice. Positive implies pools receives tokens, and negative
-     *    that the pool would pay tokens. Rounding always occurs in favor of the pool. */
-    function deltaFlow (uint128 liq, uint160 startPrice, uint160 targetPrice,
-                        bool inBaseQty)
-        internal pure returns (int256) {
-        uint256 initReserve = reserveAtPrice(liq, startPrice, inBaseQty);
-        uint256 endReserve = reserveAtPrice(liq, targetPrice, inBaseQty);
-        return (initReserve > endReserve) ?
-            -((initReserve - endReserve - 1).toInt256()) : // Round pool's favor
-            (endReserve - initReserve + 1).toInt256();
-    }
-
->>>>>>> ce79a796
     /* @dev The fixed point arithmetic results in output that's a close approximation
      *   to the true real value, but could be skewed in either direction. The output
      *   from this function should not be consumed in any context that requires strict
