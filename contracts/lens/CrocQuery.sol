// SPDX-License-Identifier: GPL-3

pragma solidity 0.8.19;
import "../CrocSwapDex.sol";

/* @notice Stateless read only contract that provides functions for convienetly reading and
 *         parsing the internal state of a CrocSwapDex contract. 
 *
 * @dev Nothing in this contract can't be done by directly accessing readSlot() on the 
 *      CrocSwapDex contrct. However this provides a more convienent interface with ergonomic
 *      that parse the raw data. */
contract CrocQuery {
    using CurveMath for CurveMath.CurveState;
    using SafeCast for uint144;
    
    address immutable public dex_;

    /* @param dex The address of the CrocSwapDex contract. */    
    constructor (address dex) {
        require(dex != address(0) && CrocSwapDex(payable(dex)).acceptCrocDex(), "Invalid CrocSwapDex");
        dex_ = dex;
    }
    
    /* @notice Queries and returns the current state of a liquidity curve for a given pool.
     * 
     * @param base The base token address
     * @param quote The quote token address
     * @param poolIdx The pool index
     *
     * @return The CurveState struct of the underlying pool. */
    function queryCurve (address base, address quote, uint256 poolIdx)
        public view returns (CurveMath.CurveState memory curve) {
        bytes32 key = PoolSpecs.encodeKey(base, quote, poolIdx);
        bytes32 slot = keccak256(abi.encode(key, CrocSlots.CURVE_MAP_SLOT));
        uint256 valOne = CrocSwapDex(payable(dex_)).readSlot(uint256(slot));
        uint256 valTwo = CrocSwapDex(payable(dex_)).readSlot(uint256(slot)+1);
        
        curve.priceRoot_ = uint128((valOne << 128) >> 128);
        curve.ambientSeeds_ = uint128(valOne >> 128);
        curve.concLiq_ = uint128((valTwo << 128) >> 128);
        curve.seedDeflator_ = uint64((valTwo << 64) >> 192);
        curve.concGrowth_ = uint64(valTwo >> 192);
    }

    function queryPoolParams (address base, address quote, uint256 poolIdx)
        public view returns (PoolSpecs.Pool memory pool) {
        bytes32 key = PoolSpecs.encodeKey(base, quote, poolIdx);
        bytes32 slot = keccak256(abi.encode(key, CrocSlots.POOL_PARAM_SLOT));
        uint256 valOne = CrocSwapDex(payable(dex_)).readSlot(uint256(slot));

        pool.schema_ = uint8(valOne);
        pool.feeRate_ = uint16(valOne >> 8);
        pool.protocolTake_ = uint8(valOne >> 24);
        pool.tickSize_ = uint16(valOne >> 32);
        pool.jitThresh_ = uint8(valOne >> 48);
        pool.knockoutBits_ = uint8(valOne >> 56);
        pool.oracleFlags_ = uint8(valOne >> 64);
    }

    function queryPoolTemplate (uint256 poolIdx)
        public view returns (PoolSpecs.Pool memory pool) {
        bytes32 slot = keccak256(abi.encode(poolIdx, CrocSlots.POOL_TEMPL_SLOT));
        uint256 valOne = CrocSwapDex(payable(dex_)).readSlot(uint256(slot));

        pool.schema_ = uint8(valOne);
        pool.feeRate_ = uint16(valOne >> 8);
        pool.protocolTake_ = uint8(valOne >> 24);
        pool.tickSize_ = uint16(valOne >> 32);
        pool.jitThresh_ = uint8(valOne >> 48);
        pool.knockoutBits_ = uint8(valOne >> 56);
        pool.oracleFlags_ = uint8(valOne >> 64);
    }

    /* @notice Queries and returns the 24-bit price tick for a given pool curve.
     * 
     * @param base The base token address of the pair
     * @param quote The quote token address of the pair
     * @param poolIdx The pool index
     *
     * @return The 24-bit price for the pool's curve's price */
    function queryCurveTick (address base, address quote, uint256 poolIdx) 
        public view returns (int24) {
        bytes32 key = PoolSpecs.encodeKey(base, quote, poolIdx);
        bytes32 slot = keccak256(abi.encode(key, CrocSlots.CURVE_MAP_SLOT));
        uint256 valOne = CrocSwapDex(payable(dex_)).readSlot(uint256(slot));
        
        uint128 curvePrice = uint128((valOne << 128) >> 128);
        return TickMath.getTickAtSqrtRatio(curvePrice);
    }

    /* @notice Queries and returns the total liquidity currently active on the pool's curve
     * 
     * @param base The base token address
     * @param quote The quote token address
     * @param poolIdx The pool index
     *
     * @return The total sqrt(X*Y) liquidity currently active in the pool */
    function queryLiquidity (address base, address quote, uint256 poolIdx)
        public view returns (uint128) {        
        return queryCurve(base, quote, poolIdx).activeLiquidity();
    }

    /* @notice Queries and returns the current price of the pool's curve
     * 
     * @param base The base token address
     * @param quote The quote token address
     * @param poolIdx The pool index
     *
     * @return Q64.64 square root price of the pool */
    function queryPrice (address base, address quote, uint256 poolIdx)
        public view returns (uint128) {
        return queryCurve(base, quote, poolIdx).priceRoot_;
    }

    /* @notice Queries and returns the surplus collateral of a specific token held by
     *         a specific address.
     *
     * @param owner The address of the owner of the surplus collateral
     * @param token The address of the token balance being queried.
     *
     * @return The total amount of surplus collateral held by this owner in this token.
     *         0 if none. */
    function querySurplus (address owner, address token)
        public view returns (uint128 surplus) {
        bytes32 key = keccak256(abi.encode(owner, token));
        bytes32 slot = keccak256(abi.encode(key, CrocSlots.BAL_MAP_SLOT));
        uint256 val = CrocSwapDex(payable(dex_)).readSlot(uint256(slot));
        surplus = uint128((val << 128) >> 128);
    }

    /* @notice Queries and returns the surplus collateral of a virtual token
     *
     * @param owner The address of the owner of the surplus collateral
     * @param tracker The address of the virtual token tracker
     * @param salt The virtual token salt for the query
     *
     * @return The total amount of surplus collateral held by this owner in this token.
     *         0 if none. */
    function queryVirtual (address owner, address tracker, uint256 salt)
        public view returns (uint128 surplus) {
        address token = PoolSpecs.virtualizeAddress(tracker, salt);
        surplus = querySurplus(owner, token);
    }

    /* @notice Queries and returns the current protocol fees accumulated for a given token. */
    function queryProtocolAccum (address token) public view returns (uint128) {
        bytes32 key = bytes32(uint256(uint160(token)));
        bytes32 slot = keccak256(abi.encode(key, CrocSlots.FEE_MAP_SLOT));
        uint256 val = CrocSwapDex(payable(dex_)).readSlot(uint256(slot));
        return uint128(val);
    }

    /* @notice Queries and returns the state of a given concentrated liquidity tick level
     *         for a liquidity curve.
     *
     * @param base The base token address of the pair
     * @param quote The quote token address of the pair
     * @param poolIdx The index of the pool type
     * @param tick The 24-bit price tick location of the level.
     *
     * @return bidLots The amount of concentrated liquidity that becomes active if the pool
     *                 price falls below the level tick (and vice versa). Represented in units
     *                 of 1024 lots of sqrt(X*Y) liquidity.
     * @return bidLots The amount of concentrated liquidity that becomes active if the pool
     *                 price rises below the level (and vice versa). Represented in units
     *                 of 1024 lots of sqrt(X*Y) liquidity.
     * @return odometer The currnet fee odomter snapshotted at the current tick boundary. */
    function queryLevel (address base, address quote, uint256 poolIdx, int24 tick)
        public view returns (uint96 bidLots, uint96 askLots, uint64 odometer) {
        bytes32 poolHash = PoolSpecs.encodeKey(base, quote, poolIdx);
        bytes32 key = keccak256(abi.encodePacked(poolHash, tick));
        bytes32 slot = keccak256(abi.encode(key, CrocSlots.LVL_MAP_SLOT));
        uint256 val = CrocSwapDex(payable(dex_)).readSlot(uint256(slot));

        odometer = uint64(val >> 192);
        askLots = uint96((val << 64) >> 160);
        bidLots = uint96((val << 160) >> 160);
    }

    /* @notice Queries and returns the state of the aggregated knockout liquidity at the tick
     *         location in a given pool's curve.
     *
     * @param base The base token address of the pair
     * @param quote The quote token address of the pair
     * @param poolIdx The index of the pool type
     * @param isBid If true, represents liquidity pivot that gets knocked out when the curve
     *              price falls below the tick. And vice versa, if false.
     * @param tick The 24-bit price tick location of the level.
     *
     * @return lots The amount of aggregated liquidity active at the pivot. In units of 1024
     *              lots of sqrt(X*Y) liquidity.
     * @return pivot The block time that the pivot was first created. Equivalent to the block
     *               time of the first position to be minted at the pivot.
     * @return range The total with, in ticks, of the range liquidity in the knockout pivot. */
    function queryKnockoutPivot (address base, address quote, uint256 poolIdx,
                                 bool isBid, int24 tick)
        public view returns (uint96 lots, uint32 pivot, uint16 range) {
        bytes32 poolHash = PoolSpecs.encodeKey(base, quote, poolIdx);
        bytes32 key = KnockoutLiq.encodePivotKey(poolHash, isBid, tick);
        bytes32 slot = keccak256(abi.encodePacked(key, CrocSlots.KO_PIVOT_SLOT));
        uint256 val = CrocSwapDex(payable(dex_)).readSlot(uint256(slot));

        lots = uint96((val << 160) >> 160);
        pivot = uint32((val << 128) >> 224);
        range = uint16(val >> 128);
    }

    /* @notice Queries and returns the latest posted Merkle root for the sequence of knockout
     *         events at a given tick pivot in a given pool
     *
     * @param base The base token address of the pair
     * @param quote The quote token address of the pair
     * @param poolIdx The index of the pool type
     * @param isBid If true, represents liquidity pivot that gets knocked out when the curve
     *              price falls below the tick. And vice versa, if false.
     * @param tick The 24-bit price tick location of the level.
     *
     * @return root The random Merkle root of the last knockout pivot. Any claimed knockout
     *              position for previously knocked out positions at this tick location must
     *              post a Merkle proof that resolves to this root.
     * @return pivot The block time of the last pivot to be knocked out at this tick location.
     * @return fee The accumulated range order fee at the knockout time (in units of ambient 
     *             liquidity seeds per unit of concentrated liqudidity) */
    function queryKnockoutMerkle (address base, address quote, uint256 poolIdx,
                                  bool isBid, int24 tick)
        public view returns (uint160 root, uint32 pivot, uint64 fee) {
        bytes32 poolHash = PoolSpecs.encodeKey(base, quote, poolIdx);
        bytes32 key = KnockoutLiq.encodePivotKey(poolHash, isBid, tick);
        bytes32 slot = keccak256(abi.encodePacked(key, CrocSlots.KO_MERKLE_SLOT));
        uint256 val = CrocSwapDex(payable(dex_)).readSlot(uint256(slot));

        root = uint160((val << 96) >> 96);
        pivot = uint32((val << 64) >> 224);
        fee = uint64(val >> 192);
    }

    /* @notice Queries and returns the state of a single knockout liquidity position.
     *
     * @param base The base token address of the pair
     * @param quote The quote token address of the pair
     * @param poolIdx The index of the pool type
     * @param pivot The time associated with the pivot the position was created on
     * @param isBid If true, represents liquidity pivot that gets knocked out when the curve
     *              price falls below the tick. And vice versa, if false.
     * @param lowerTick The 24-bit price tick the lower end of the liquidity range
     * @param upperTick The 24-bit price tick the lower end of the liquidity range
     *
     * @return lots The total amount of liquidity in the position, in units of 1024 lots of
     *              sqrt(X*Y) liquidity
     * @return mileage The in-range curve fee mileage assigned to the liquidity. Used to
     *                 calculate accumulated rewards based on the curve.
     * @return timestamp The block time that the liquidity is stamped with from latest mint */
    function queryKnockoutPos (address owner, address base, address quote,
                               uint256 poolIdx, uint32 pivot, bool isBid,
                               int24 lowerTick, int24 upperTick) public view
        returns (uint96 lots, uint64 mileage, uint32 timestamp) {
        bytes32 poolHash = PoolSpecs.encodeKey(base, quote, poolIdx);
        KnockoutLiq.KnockoutPosLoc memory loc;
        loc.isBid_ = isBid;
        loc.lowerTick_ = lowerTick;
        loc.upperTick_ = upperTick;

        return queryKnockoutPos(loc, poolHash, owner, pivot);
    }

    /* @notice Queries and returns the state of a single knockout liquidity position.
     *
     * @param loc The location of the knockout liquidity position on the curve
     * @param poolHash The unique hash associated with the pool
     * @param owner The address that owns the liquidity position
     * @param pivot The time associated with the pivot the position was created on
     *
     * @return lots The total amount of liquidity in the position, in units of 1024 lots of
     *              sqrt(X*Y) liquidity
     * @return mileage The in-range curve fee mileage assigned to the liquidity. Used to
     *                 calculate accumulated rewards based on the curve.
     * @return timestamp The block time that the liquidity is stamped with from latest mint */
    function queryKnockoutPos (KnockoutLiq.KnockoutPosLoc memory loc,
                               bytes32 poolHash, address owner, uint32 pivot)
        private view returns (uint96 lots, uint64 mileage, uint32 timestamp) {
        bytes32 key = KnockoutLiq.encodePosKey(loc, poolHash, owner, pivot);
        bytes32 slot = keccak256(abi.encodePacked(key, CrocSlots.KO_POS_SLOT));
        uint256 val = CrocSwapDex(payable(dex_)).readSlot(uint256(slot));

        lots = uint96((val << 160) >> 160);
        mileage = uint64((val << 96) >> 224);
        timestamp = uint32(val >> 224);
    }

    /* @notice Queries and returns the state of a single range order liquidity position.
     *
     * @param owner The address that owns the liquidity position
     * @param base The base token address of the pair
     * @param quote The quote token address of the pair
     * @param poolIdx The index of the pool type
     * @param lowerTick The 24-bit price tick the lower end of the liquidity range
     * @param upperTick The 24-bit price tick the lower end of the liquidity range
     *
     * @return liq The total amount of liquidity in the position in units of sqrt(X*Y) liquidity
     * @return fee The in-range curve fee mileage assigned to the liquidity. Used to
     *             calculate accumulated rewards based on the curve.
     * @return timestamp The block time that the liquidity is stamped with from latest mint
     * @return atomic If true indicates that the liquidity position is atomic and user cannot
     *                mint additional liquidity at this position unless original liquidity is
     *                fully burned. */
    function queryRangePosition (address owner, address base, address quote,
                                 uint256 poolIdx, int24 lowerTick, int24 upperTick)
        public view returns (uint128 liq, uint64 fee,
                             uint32 timestamp, bool atomic) {
        bytes32 poolHash = PoolSpecs.encodeKey(base, quote, poolIdx);
        bytes32 posKey = keccak256(abi.encodePacked(owner, poolHash, lowerTick, upperTick));
<<<<<<< HEAD
        bytes32 slot = keccak256(abi.encodePacked(posKey, CrocSlots.POS_MAP_SLOT));
        uint256 val = CrocSwapDex(payable(dex_)).readSlot(uint256(slot));
=======
        bytes32 slot = keccak256(abi.encodePacked(posKey, CrocSlots.POS_MAP_SLOT_72));
        uint256 val = CrocSwapDex(dex_).readSlot(uint256(slot));
>>>>>>> 98c3a716

        liq = uint128((val << 128) >> 128);
        fee = uint64((val >> 128) << (128 + 64) >> (128 + 64));
        timestamp = uint32((val >> (128 + 64)) << (128 + 64 + 32) >> (128 + 64 + 32));
        atomic = bool((val >> (128 + 64 + 32)) > 0);
    }

    /* @notice Queries and returns the state of a single ambient order liquidity position.
     *
     * @param owner The address that owns the liquidity position
     * @param base The base token address of the pair
     * @param quote The quote token address of the pair
     * @param poolIdx The index of the pool type
     *
     * @return seeds The total amount of ambient liquidity seeds in the position in units
     *               of rewards deflated sqrt(X*Y) liquidity
     * @return timestamp The block time that the liquidity is stamped with from latest mint */
    function queryAmbientPosition (address owner, address base, address quote,
                                   uint256 poolIdx)
        public view returns (uint128 seeds, uint32 timestamp) {
        bytes32 poolHash = PoolSpecs.encodeKey(base, quote, poolIdx);
        bytes32 posKey = keccak256(abi.encodePacked(owner, poolHash));
        bytes32 slot = keccak256(abi.encodePacked(posKey, CrocSlots.AMB_MAP_SLOT));
        uint256 val = CrocSwapDex(payable(dex_)).readSlot(uint256(slot));

        seeds = uint128((val << 128) >> 128);
        timestamp = uint32((val >> (128)) << (128 + 32) >> (128 + 32));
    }    

    /* @notice Queries and returns the total ambient liquidity rewards accumulated by a
     *         given active range liquidity position
     *
     * @param owner The address that owns the liquidity position
     * @param base The base token address of the pair
     * @param quote The quote token address of the pair
     * @param poolIdx The index of the pool type
     * @param lowerTick The 24-bit price tick the lower end of the liquidity range
     * @param upperTick The 24-bit price tick the lower end of the liquidity range
     *
     * @return The total accumulated rewards in the form of ambient sqrt(X*Y) liquidity */
    function queryConcRewards (address owner, address base, address quote, uint256 poolIdx,
                               int24 lowerTick, int24 upperTick) 
                               public view returns (uint128 liqRewards, 
                                                    uint128 baseRewards, uint128 quoteRewards) {
        (uint128 liq, uint64 feeStart, ,) = queryRangePosition(owner, base, quote, poolIdx,
                                                               lowerTick, upperTick);
        (, , uint64 bidFee) = queryLevel(base, quote, poolIdx, lowerTick);
        (, , uint64 askFee) = queryLevel(base, quote, poolIdx, upperTick);
        CurveMath.CurveState memory curve = queryCurve(base, quote, poolIdx);
        uint64 curveFee = queryCurve(base, quote, poolIdx).concGrowth_;

        int24 curveTick = TickMath.getTickAtSqrtRatio(curve.priceRoot_);
        uint64 feeLower = lowerTick <= curveTick ? bidFee : curveFee - bidFee;
        uint64 feeUpper = upperTick <= curveTick ? askFee : curveFee - askFee;
            
        unchecked {
            uint72 odometer = uint72(type(uint64).max) + uint72(feeUpper) - uint72(feeLower);

            if (odometer < feeStart) {
                return (0, 0, 0);
            }

            uint64 accumFees = uint64(odometer - feeStart);
            uint128 seeds = FixedPoint.mulQ48(liq, accumFees).toUint128By144();
            return convertSeedsToLiq(curve, seeds);
        }
    }

    /* @notice Queries and returns the liquidity and tokens held by a single ambient
     *         liquidity position
     *
     * @param owner The address that owns the liquidity position
     * @param base The base token address of the pair
     * @param quote The quote token address of the pair
     * @param poolIdx The index of the pool type
     *
     * @return liq The total amount of ambient sqrt(X*Y) liquidity 
     * @return baseQty The base-side tokens held by the current position at current 
     *                 curve price.
     * @return quoteQty The quote-side tokens held by the current position at current 
     *                  curve price. */
    function queryAmbientTokens (address owner, address base, address quote,
                                 uint256 poolIdx)
        public view returns (uint128 liq, uint128 baseQty, uint128 quoteQty) {
        (uint128 seeds, ) = queryAmbientPosition(owner, base, quote, poolIdx);
        CurveMath.CurveState memory curve = queryCurve(base, quote, poolIdx);
        return convertSeedsToLiq(curve, seeds);
    }

    /* @notice Queries and returns the liquidity and tokens held by a single range
     *         position. Note that the returned quantities do *not* include accumulated
     *         rewards.
     *
     * @param owner The address that owns the liquidity position
     * @param base The base token address of the pair
     * @param quote The quote token address of the pair
     * @param poolIdx The index of the pool type
     * @param lowerTick The 24-bit price tick the lower end of the liquidity range
     * @param upperTick The 24-bit price tick the lower end of the liquidity range
     *
     * @return liq The total amount of ambient sqrt(X*Y) liquidity 
     * @return baseQty The base-side tokens held by the current position at current 
     *                 curve price.
     * @return quoteQty The quote-side tokens held by the current position at current 
     *                  curve price. */
    function queryRangeTokens (address owner, address base, address quote,
                               uint256 poolIdx, int24 lowerTick, int24 upperTick)
        public view returns (uint128 liq, uint128 baseQty, uint128 quoteQty) {
        (liq, , ,) = queryRangePosition(owner, base, quote, poolIdx, lowerTick, upperTick);
        CurveMath.CurveState memory curve = queryCurve(base, quote, poolIdx);
        (baseQty, quoteQty) = concLiqToTokens(curve, lowerTick, upperTick, liq);
    }

    /* @notice Queries and returns the liquidity and tokens held by a single knockout
     *         position. Note that the returned quantities do *not* include accumulated
     *         rewards.
     *
     * @param owner The address that owns the liquidity position
     * @param base The base token address of the pair
     * @param quote The quote token address of the pair
     * @param poolIdx The index of the pool type
     * @param pivot The time associated with the pivot the position was created on
     * @param isBid If true, represents liquidity pivot that gets knocked out when the curve
     *              price falls below the tick. And vice versa, if false.
     * @param lowerTick The 24-bit price tick the lower end of the liquidity range
     * @param upperTick The 24-bit price tick the lower end of the liquidity range
     *
     * @return liq The total amount of ambient sqrt(X*Y) liquidity 
     * @return baseQty The base-side tokens held by the current position at current 
     *                 curve price.
     * @return quoteQty The quote-side tokens held by the current position at current 
     *                  curve price.
     * @return knockedOut Returns true if the position has been knocked out of the curve.
     *                    In which case the values represent the tokens claimable. False,
     *                    if the liquidity is still active in the curve. */
    function queryKnockoutTokens (address owner, address base, address quote,
                                  uint256 poolIdx, uint32 pivot, bool isBid,
                                  int24 lowerTick, int24 upperTick)
        public view returns (uint128 liq, uint128 baseQty, uint128 quoteQty, bool knockedOut) {

        int24 knockoutTick = isBid ? lowerTick : upperTick;
        (uint96 lots, , ) = queryKnockoutPos(owner, base, quote, poolIdx, pivot, isBid, lowerTick, upperTick);
        (, uint32 pivotActive, ) = queryKnockoutPivot(base, quote, poolIdx, isBid, knockoutTick);

        liq = LiquidityMath.lotsToLiquidity(lots);
        knockedOut = pivotActive != pivot;

        if (knockedOut) {
            uint128 knockoutPrice = TickMath.getSqrtRatioAtTick(knockoutTick);
            (baseQty, quoteQty) = concLiqToTokens(knockoutPrice, lowerTick, upperTick, liq);

        } else {
            CurveMath.CurveState memory curve = queryCurve(base, quote, poolIdx);
            (baseQty, quoteQty) = concLiqToTokens(curve, lowerTick, upperTick, liq);
        }
    }

    /* @notice Connverts an arbitrary liquidity seeds value to XYK liquidity and equivalent
     *         full-range tokens for that liquidity. */ 
    function convertSeedsToLiq (CurveMath.CurveState memory curve, uint128 seeds) 
                                internal pure returns (uint128 liq, uint128 baseQty, uint128 quoteQty) {
        liq = CompoundMath.inflateLiqSeed(seeds, curve.seedDeflator_);
        (baseQty, quoteQty) = liquidityToTokens(curve, liq);
    }

    /* @notice Converts an arbitrary concentrated liquidity quantity in a given range to 
     *         the quantity of tokens in the position, given the current price. */
    function concLiqToTokens (CurveMath.CurveState memory curve, 
                              int24 lowerTick, int24 upperTick, uint128 liq) 
        internal pure returns (uint128 baseQty, uint128 quoteQty) {
        return concLiqToTokens(curve.priceRoot_, lowerTick, upperTick, liq);
    }

    /* @notice Converts an arbitrary concentrated liquidity quantity in a given range to 
     *         the quantity of tokens in the position, given the current price. */
    function concLiqToTokens (uint128 curvePrice, 
                              int24 lowerTick, int24 upperTick, uint128 liq) 
        internal pure returns (uint128 baseQty, uint128 quoteQty) {
        uint128 lowerPrice = TickMath.getSqrtRatioAtTick(lowerTick);
        uint128 upperPrice = TickMath.getSqrtRatioAtTick(upperTick);

        (uint128 lowerBase, uint128 lowerQuote) = liquidityToTokens(lowerPrice, liq);
        (uint128 upperBase, uint128 upperQuote) = liquidityToTokens(upperPrice, liq);
        (uint128 ambBase, uint128 ambQuote) = liquidityToTokens(curvePrice, liq);

        if (curvePrice < lowerPrice) {
            return (0, lowerQuote - upperQuote);
        } else if (curvePrice >= upperPrice) {
            return (upperBase - lowerBase, 0);
        } else {
            return (ambBase - lowerBase, ambQuote - upperQuote);
        }
    }

    /* @notice Converts a liquidity value to the equivalent amount of full-range virtual tokens. */
    function liquidityToTokens (CurveMath.CurveState memory curve, uint128 liq) 
                                internal pure returns (uint128 baseQty, uint128 quoteQty) {
        return liquidityToTokens(curve.priceRoot_, liq);
    }

    /* @notice Converts a liquidity value to the equivalent amount of full-range virtual tokens. */
    function liquidityToTokens (uint128 curvePrice, uint128 liq)
                                internal pure returns (uint128 baseQty, uint128 quoteQty) {
        baseQty = uint128(FixedPoint.mulQ64(liq, curvePrice));
        quoteQty = uint128(FixedPoint.divQ64(liq, curvePrice));        
    }
}<|MERGE_RESOLUTION|>--- conflicted
+++ resolved
@@ -309,13 +309,8 @@
                              uint32 timestamp, bool atomic) {
         bytes32 poolHash = PoolSpecs.encodeKey(base, quote, poolIdx);
         bytes32 posKey = keccak256(abi.encodePacked(owner, poolHash, lowerTick, upperTick));
-<<<<<<< HEAD
-        bytes32 slot = keccak256(abi.encodePacked(posKey, CrocSlots.POS_MAP_SLOT));
-        uint256 val = CrocSwapDex(payable(dex_)).readSlot(uint256(slot));
-=======
         bytes32 slot = keccak256(abi.encodePacked(posKey, CrocSlots.POS_MAP_SLOT_72));
-        uint256 val = CrocSwapDex(dex_).readSlot(uint256(slot));
->>>>>>> 98c3a716
+        uint256 val = CrocSwapDex(payable(dex_)).readSlot(uint256(slot));
 
         liq = uint128((val << 128) >> 128);
         fee = uint64((val >> 128) << (128 + 64) >> (128 + 64));
